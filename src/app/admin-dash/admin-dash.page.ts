import { Component, OnInit, ChangeDetectorRef, OnDestroy } from '@angular/core';
import { TimetableSession } from '../components/timetable-grid/timetable-grid.component';
import { Conflict, ConflictType, ConflictResolution } from '../components/conflict-res/conflict-res.component';
import { SidebarService } from '../services/Utility Services/sidebar.service';
import { Subscription } from 'rxjs';
<<<<<<< HEAD
import { ModalController } from '@ionic/angular';
import { AddUserComponent, User } from '../components/add-user/add-user.component';
import { AuthService } from '../services/Authentication Services/auth.service';
import { StaffService } from '../services/Data Services/staff.service';
=======
import { AlertController } from '@ionic/angular';
import { Router } from '@angular/router';
>>>>>>> cf242799

interface ConflictSummary {
  id: number;
  type: string;
  description: string;
  sessions: number[]; // IDs of sessions involved in the conflict
}

// Add interface for department lecturer stats
interface DepartmentLecturerStats {
  name: string;
  avatar: string | null;
  weeklyHours: number;
  moduleCount: number;
  workloadPercentage: number;
}

@Component({
  selector: 'app-admin-dash',
  templateUrl: './admin-dash.page.html',
  styleUrls: ['./admin-dash.page.scss'],
  standalone: false,
})
export class AdminDashPage implements OnInit, OnDestroy {
  // Sidebar state
  sidebarVisible = false;
  private sidebarSubscription?: Subscription;
  
  // Active section tracking
  activeSection: string = 'dashboard';
  
  // Header UI state
  showProfileMenu: boolean = false;
  
  // Header properties
  notificationCount: number = 5;
  
  // Dashboard navigation
  
  // Dashboard stats
  stats = {
    departments: 8,
    venues: 25,
    sessions: 142,
    conflicts: 3
  };
  
  // Recent activities
  recentActivities = [
    {
      type: 'success',
      icon: 'checkmark-circle',
      message: 'Computer Science department submitted their timetable',
      timestamp: new Date(Date.now() - 3600000)
    },
    {
      type: 'warning',
      icon: 'alert-circle',
      message: 'Conflict detected in Engineering timetable',
      timestamp: new Date(Date.now() - 7200000)
    },
    {
      type: 'primary',
      icon: 'person',
      message: 'New user Dr. John Smith added',
      timestamp: new Date(Date.now() - 86400000)
    },
    {
      type: 'success',
      icon: 'cloud-upload',
      message: 'Master timetable published',
      timestamp: new Date(Date.now() - 172800000)
    }
  ];
  
  // Timetable management
  timetableView: string = 'master';
  masterTimetableSessions: TimetableSession[] = [];
  departmentSubmissionSessions: TimetableSession[] = [];
  conflictSessions: TimetableSession[] = [];
  conflictSummary: ConflictSummary[] = [];
  selectedDepartment: number | null = null;
  
  // Publication data
  publicationTitle: string = '';
  publicationNotes: string = '';
  notifyUsers: boolean = true;
  
  // User management
  users = [
    { 
      id: 1, 
      title: 'DR',
      name: 'John Smith', 
      email: 'john.smith@example.com', 
      role: 'HOD', 
      department: 'COMPUTER SCIENCE',
      avatar: 'assets/avatar1.png' 
    },
    { 
      id: 2, 
      title: 'MS',
      name: 'Jane Doe', 
      email: 'jane.doe@example.com', 
      role: 'HOD', 
      department: 'ELECTRICAL ENGINEERING',
      avatar: 'assets/avatar2.png' 
    },
    { 
      id: 3, 
      title: 'PROF',
      name: 'Robert Johnson', 
      email: 'robert.j@example.com', 
      role: 'HOD', 
      department: 'MATHEMATICS',
      avatar: 'assets/avatar3.png' 
    }
  ];
  
  // Department management
  departments = [
    { id: 1, name: 'Computer Science', hod: 'Dr. John Smith', moduleCount: 12 },
    { id: 2, name: 'Engineering', hod: 'Dr. Emily Brown', moduleCount: 15 },
    { id: 3, name: 'Business Studies', hod: 'Prof. Michael Davis', moduleCount: 10 }
  ];
  
  // Venue management
  venues = [
    { id: 1, name: 'Room A101', type: 'Classroom', capacity: 40, equipment: ['Projector', 'Whiteboard'] },
    { id: 2, name: 'Lab L201', type: 'Laboratory', capacity: 30, equipment: ['Computers', 'Projector'] },
    { id: 3, name: 'Hall H301', type: 'Lecture Hall', capacity: 120, equipment: ['Sound System', 'Projector', 'Smart Board'] }
  ];
  
  // Backup management
  backups = [
    { id: 1, name: 'Backup_20230601', created: new Date('2023-06-01'), size: '42 MB' },
    { id: 2, name: 'Backup_20230515', created: new Date('2023-05-15'), size: '40 MB' },
    { id: 3, name: 'Backup_20230501', created: new Date('2023-05-01'), size: '38 MB' }
  ];
  
  scheduledBackupsEnabled: boolean = true;

  // Venue management properties
  venueManagementView: string = 'list';
  venueSearchTerm: string = '';
  venueTypeFilter: string = '';
  venueConflicts: any[] = [];
  selectedConflict: any = null;
  specialEventRequests: any[] = [];
  selectedSpecialRequest: any = null;

  // Add property for formatted conflicts to pass to conflict-res component
  formattedConflicts: Conflict[] = [];

  // Department submission conflict properties
  departmentSubmissionConflicts: Conflict[] = [];
  showingDeptConflictRes: boolean = false;

  // Reports section properties
  reportView: string = 'usage';
  reportDateRange: string = 'month';
  reportCustomStartDate: string = new Date(Date.now() - 30 * 86400000).toISOString(); // 30 days ago
  reportCustomEndDate: string = new Date().toISOString();
  isLoadingReport: boolean = false;
  selectedDepartmentForReport: string | number = 'all';

  // Usage analytics data
  usageStats = {
    activeUsers: 124,
    sessionsCreated: 532,
    conflictResolutionRate: 92,
    userEngagement: 78
  };

  userActivityLegend = [
    { label: 'Timetable Creation', color: '#4c8dff' },
    { label: 'Venue Management', color: '#ffc409' },
    { label: 'Conflict Resolution', color: '#eb445a' },
    { label: 'User Management', color: '#2dd36f' },
    { label: 'System Settings', color: '#92949c' }
  ];
  
  // Venue utilization data
  venueReportFilter = {
    building: '',
    type: ''
  };

  venueBuildings = ['Main Building', 'Science Block', 'Arts Block', 'Conference Center'];
  
  venueUtilizationStats = [
    { id: 1, name: 'Room A101', type: 'Classroom', capacity: 40, utilizationRate: 85 },
    { id: 2, name: 'Lab L201', type: 'Laboratory', capacity: 30, utilizationRate: 62 },
    { id: 3, name: 'Hall H301', type: 'Lecture Hall', capacity: 120, utilizationRate: 45 },
    { id: 4, name: 'Room B102', type: 'Classroom', capacity: 35, utilizationRate: 78 },
    { id: 5, name: 'Lab L105', type: 'Laboratory', capacity: 25, utilizationRate: 92 },
    { id: 6, name: 'Room C204', type: 'Classroom', capacity: 30, utilizationRate: 34 }
  ];
  
  // Department report data
  departmentLecturerStats: DepartmentLecturerStats[] = [];
  
  // Conflict analysis data
  conflictStats = {
    total: 42,
    resolved: 38,
    avgResolutionTime: '2.4 days',
    mostCommonType: 'Venue Conflict'
  };
  
  conflictHotspots = [
    { 
      type: 'venue', 
      name: 'Room A101', 
      conflictCount: 8, 
      resolutionRate: 87, 
      commonIssue: 'Double booking' 
    },
    { 
      type: 'lecturer', 
      name: 'Prof. Johnson', 
      conflictCount: 6, 
      resolutionRate: 100, 
      commonIssue: 'Overlapping schedule' 
    },
    { 
      type: 'time', 
      name: 'Monday 10:00-12:00', 
      conflictCount: 12, 
      resolutionRate: 83, 
      commonIssue: 'Popular timeslot' 
    },
    { 
      type: 'department', 
      name: 'Computer Science', 
      conflictCount: 15, 
      resolutionRate: 93, 
      commonIssue: 'Resource allocation' 
    }
  ];

  // Add isSubmitting property if it doesn't exist
  isSubmitting: boolean = false;

  constructor(
     private alertController: AlertController,
  private router: Router,
    private sidebarService: SidebarService,
    private cdr: ChangeDetectorRef,
    private modalController: ModalController,
    private authService: AuthService,
    private staffService: StaffService
  ) { 
    console.log('AdminDashPage constructor');
  }

  ngOnInit() {
    console.log('AdminDashPage ngOnInit');
    
    // Initialize dashboard
    this.generateMockTimetableData();
    
    // Initialize venue conflicts and special requests
    this.generateMockVenueConflicts();
    this.generateMockSpecialEventRequests();

    // Set initial sidebar state
    this.sidebarVisible = this.sidebarService.isSidebarVisible;
    console.log('Initial sidebar state:', this.sidebarVisible);

    // Subscribe to sidebar state changes
    this.sidebarSubscription = this.sidebarService.sidebarVisible$.subscribe(
      state => {
        console.log('Admin sidebar state changed:', state);
        this.sidebarVisible = state;
        // Force change detection
        this.cdr.detectChanges();
      }
    );
    
    // Load Heads of Department from Firebase
    this.loadHODs();
  }

  // Load HODs from Firebase
  loadHODs() {
    console.log('Loading HODs from Firebase');
    this.staffService.getAllHODs().subscribe({
      next: (hods) => {
        console.log('HODs loaded successfully:', hods);
        // Transform the data to match our display format
        this.users = hods.map(hod => ({
          id: Number(hod.id),
          title: hod.title || '',
          name: hod.name || '',
          email: hod.contact?.email || '',
          role: hod.role || 'HOD',
          department: hod.department || '',
          avatar: hod.profile || 'assets/default-avatar.png'
        }));
      },
      error: (error) => {
        console.error('Error loading HODs:', error);
        this.presentToast('Failed to load HODs: ' + (error.message || 'Unknown error'));
      }
    });
  }
  
  ngOnDestroy() {
    // Clean up subscription
    if (this.sidebarSubscription) {
      this.sidebarSubscription.unsubscribe();
    }
  }
  
  // Header actions
  toggleProfileMenu() {
    this.showProfileMenu = !this.showProfileMenu;
  }
  
  navigateToSettings() {
    this.activeSection = 'settings';
    this.showProfileMenu = false;
  }
  
<<<<<<< HEAD
  logout() {
    // Handle logout logic using AuthService
    this.authService.logout().subscribe(
      success => {
        if (success) {
          console.log('User logged out successfully');
        } else {
          console.error('Logout failed');
          this.presentToast('Failed to log out. Please try again.');
        }
      }
    );
  }
=======

>>>>>>> cf242799
  
  // Navigation
  changeSection(section: string) {
    this.activeSection = section;
    if (window.innerWidth < 768) { // Hide sidebar on mobile after selection
      this.sidebarService.hideSidebar();
    }
  }
  
  // Timetable management
  timetableViewChanged() {
    console.log('Timetable view changed to:', this.timetableView);
    
    // Reset selected department when changing views
    if (this.timetableView !== 'submissions') {
      this.selectedDepartment = null;
    }
    
    // Generate appropriate conflict data when switching to conflicts view
    if (this.timetableView === 'conflicts') {
      this.generateConflictData();
    }
  }
  
  createNewTimetable() {
    console.log('Creating new timetable');
  }
  
  publishTimetable() {
    console.log('Publishing timetable');
  }
  
  resolveConflicts() {
    console.log('Resolving conflicts');
    this.activeSection = 'timetable';
    this.timetableView = 'conflicts';
  }
  
  loadDepartmentSubmission() {
    if (this.selectedDepartment) {
      console.log('Loading submission for department ID:', this.selectedDepartment);
      
      // In a real application, you would fetch this data from a service
      // For now, we'll filter our mock data based on department ID
      this.departmentSubmissionSessions = this.masterTimetableSessions
        .filter(session => session.departmentId === this.selectedDepartment)
        .map(session => ({...session})); // Create a new copy of the sessions
      
      // Generate conflicts specifically for this department's submission
      this.generateDepartmentSubmissionConflicts();
    }
  }
  
  // Department submission conflict handling
  generateDepartmentSubmissionConflicts() {
    // Reset conflicts
    this.departmentSubmissionConflicts = [];
    
    // In a real app, we would do real conflict detection here
    // For demo, generate some mock conflicts if this is department 1 (Computer Science)
    if (this.selectedDepartment === 1) {
      const session1 = this.departmentSubmissionSessions.find(s => s.id === 1);
      const session2 = this.departmentSubmissionSessions.find(s => s.id === 2);
      
      if (session1 && session2) {
        // Create a conflict with the master timetable
        const masterSession = {
          id: 201,
          title: 'Physics Fundamentals',
          module: 'Physics 101',
          moduleCode: 'PHY101',
          lecturer: 'Dr. Parker',
          venue: session1.venue, // Same venue as session 1
          group: 'Physics Year 1',
          day: session1.day,
          startSlot: session1.startSlot,
          endSlot: session1.endSlot,
          category: 'Lecture',
          color: '#eb445a',
        };
        
        // Create a lecturer availability conflict
        const lecturerConflict = {
          id: 301,
          title: 'Faculty Meeting',
          module: 'Administrative',
          moduleCode: 'ADM001',
          lecturer: session2.lecturer, // Same lecturer as session 2
          venue: 'Conference Room',
          group: 'Faculty',
          day: session2.day,
          startSlot: session2.startSlot,
          endSlot: session2.endSlot,
          category: 'Meeting',
          color: '#92949c',
        };
        
        this.departmentSubmissionConflicts = [
          {
            id: 1,
            type: ConflictType.VENUE,
            priority: 'high',
            sessions: [session1, masterSession],
            details: `${session1.venue} is already booked for Physics Fundamentals at this time`,
            possibleResolutions: [
              {
                id: 1,
                type: 'Relocate',
                action: 'changeVenue',
                newVenue: 'Room B202'
              },
              {
                id: 2,
                type: 'Reschedule',
                action: 'changeTime',
                newDay: session1.day,
                newStartSlot: 4,
                newEndSlot: 6
              }
            ],
            resolved: false
          },
          {
            id: 2,
            type: ConflictType.LECTURER,
            priority: 'medium',
            sessions: [session2, lecturerConflict],
            details: `${session2.lecturer} has a faculty meeting scheduled at this time`,
            possibleResolutions: [
              {
                id: 3,
                type: 'Reschedule',
                action: 'changeTime',
                newDay: 4, // Friday
                newStartSlot: session2.startSlot,
                newEndSlot: session2.endSlot
              }
            ],
            resolved: false
          }
        ];
      }
    }
  }
  
  showDepartmentSubmissionConflicts() {
    this.showingDeptConflictRes = true;
  }
  
  handleDepartmentConflictResolution(event: { conflict: Conflict, resolution: ConflictResolution }) {
    console.log('Resolving department submission conflict:', event);
    
    const { conflict, resolution } = event;
    
    // Find the session in the department submission
    const sessionToUpdate = this.departmentSubmissionSessions.find(
      s => s.id === conflict.sessions[0].id
    );
    
    if (sessionToUpdate) {
      // Apply the resolution to the session
      if (resolution.action === 'changeVenue' && resolution.newVenue) {
        sessionToUpdate.venue = resolution.newVenue;
        this.presentToast(`Changed venue to ${resolution.newVenue}`);
      } else if (resolution.action === 'changeTime') {
        if (resolution.newDay !== undefined) {
          sessionToUpdate.day = resolution.newDay;
        }
        
        if (resolution.newStartSlot !== undefined) {
          sessionToUpdate.startSlot = resolution.newStartSlot;
        }
        
        if (resolution.newEndSlot !== undefined) {
          sessionToUpdate.endSlot = resolution.newEndSlot;
        }
        
        this.presentToast(`Rescheduled session successfully`);
      }
    }
    
    // Remove the resolved conflict
    this.departmentSubmissionConflicts = this.departmentSubmissionConflicts.filter(
      c => c.id !== conflict.id
    );
    
    // If all conflicts are resolved, go back to the timetable view
    if (this.departmentSubmissionConflicts.length === 0) {
      this.showingDeptConflictRes = false;
      this.presentToast('All conflicts in department submission resolved');
    }
  }
  
  approveDepartmentSubmission() {
    if (this.selectedDepartment) {
      // Check if there are any unresolved conflicts
      if (this.departmentSubmissionConflicts.length > 0) {
        this.presentToast('Cannot approve submission with unresolved conflicts');
        this.showDepartmentSubmissionConflicts(); // Show the conflicts
        return;
      }
      
      console.log('Approving submission for department ID:', this.selectedDepartment);
      // In a real application, you would make an API call to approve the submission
      this.presentToast('Department submission approved successfully');
      
      // Add to master timetable (in a real app, this might be a separate step)
      this.departmentSubmissionSessions.forEach(session => {
        // Find if the session already exists in the master timetable
        const existingIndex = this.masterTimetableSessions.findIndex(s => s.id === session.id);
        
        if (existingIndex >= 0) {
          // Update existing session
          this.masterTimetableSessions[existingIndex] = { ...session };
        } else {
          // Add new session
          this.masterTimetableSessions.push({ ...session });
        }
      });
    }
  }
  
  rejectDepartmentSubmission() {
    if (this.selectedDepartment) {
      console.log('Rejecting submission for department ID:', this.selectedDepartment);
      // Show prompt for rejection reason
      this.promptForRejectionReason();
    }
  }
  
  promptForRejectionReason() {
    // This would normally show a modal or alert to enter rejection reason
    console.log('Prompting for rejection reason');
    // After getting reason, you would send it along with the rejection
  }
  
  presentToast(message: string) {
    // This would normally show a toast notification
    console.log('TOAST:', message);
  }
  
  handleSessionClick(session: TimetableSession) {
    console.log('Session clicked:', session);
    // This would normally open a modal to view/edit the session details
  }
  
  handleMasterTimetableSessionDrop(event: {session: TimetableSession, day: number, startSlot: number}) {
    console.log('Session dropped:', event);
    
    // Find the session in our array
    const index = this.masterTimetableSessions.findIndex(s => s.id === event.session.id);
    if (index !== -1) {
      // Calculate new end slot based on the duration of the session
      const duration = event.session.endSlot - event.session.startSlot;
      const newEndSlot = event.startSlot + duration;
      
      // Update the session
      this.masterTimetableSessions[index] = {
        ...this.masterTimetableSessions[index],
        day: event.day,
        startSlot: event.startSlot,
        endSlot: newEndSlot
      };
      
      this.presentToast('Session moved successfully');
      
      // Check for new conflicts that might have been created
      this.generateConflictData();
    }
  }
  
  handleConflictSessionClick(session: TimetableSession) {
    console.log('Conflict session clicked:', session);
    // Open a special modal showing the conflict details and resolution options
  }
  
  highlightConflict(conflict: ConflictSummary) {
    console.log('Highlighting conflict:', conflict);
    // This would highlight the relevant sessions in the timetable grid
  }
  
  resolveSpecificConflict(conflict: ConflictSummary) {
    console.log('Resolving specific conflict:', conflict);
    // This would open a resolution modal with options specific to this conflict
  }
  
  publishFinalTimetable() {
    if (this.conflictSessions.length > 0) {
      this.presentToast('Cannot publish timetable with unresolved conflicts');
      return;
    }
    
    console.log('Publishing final timetable');
    console.log('Title:', this.publicationTitle);
    console.log('Notes:', this.publicationNotes);
    console.log('Notify users:', this.notifyUsers);
    
    // In a real application, you would make an API call to publish the timetable
    this.presentToast('Timetable published successfully');
  }
  
  // Mock data generation functions
  private generateMockTimetableData() {
    // Generate master timetable sessions
    this.masterTimetableSessions = [
      {
        id: 1,
        title: 'Software Engineering',
        module: 'Software Engineering',
        moduleCode: 'CSC2290',
        lecturer: 'Dr. Smith',
        venue: 'Room A101',
        group: 'CS Year 2',
        day: 1, // Tuesday
        startSlot: 2, // 10am
        endSlot: 4, // 12pm
        category: 'Lecture',
        color: '#4c8dff',
        departmentId: 1
      },
      {
        id: 2,
        title: 'Database Systems',
        module: 'Database Systems',
        moduleCode: 'CSC2291',
        lecturer: 'Prof. Johnson',
        venue: 'Room B205',
        group: 'CS Year 2',
        day: 2, // Wednesday
        startSlot: 6, // 2pm
        endSlot: 8, // 4pm
        category: 'Lab',
        color: '#ffc409',
        departmentId: 1
      },
      {
        id: 3,
        title: 'Data Structures',
        module: 'Data Structures',
        moduleCode: 'CSC2292',
        lecturer: 'Dr. Williams',
        venue: 'Room C310',
        group: 'CS Year 1',
        day: 3, // Thursday
        startSlot: 4, // 12pm
        endSlot: 6, // 2pm
        category: 'Tutorial',
        color: '#2dd36f',
        departmentId: 1
      },
      {
        id: 4,
        title: 'Engineering Mathematics',
        module: 'Engineering Mathematics',
        moduleCode: 'ENG1201',
        lecturer: 'Dr. Johnson',
        venue: 'Room D102',
        group: 'Eng Year 1',
        day: 1, // Tuesday
        startSlot: 4, // 12pm
        endSlot: 6, // 2pm
        category: 'Lecture',
        color: '#4c8dff',
        departmentId: 2
      },
      {
        id: 5,
        title: 'Mechanics',
        module: 'Mechanics',
        moduleCode: 'ENG1202',
        lecturer: 'Prof. Brown',
        venue: 'Room E105',
        group: 'Eng Year 1',
        day: 2, // Wednesday
        startSlot: 2, // 10am
        endSlot: 4, // 12pm
        category: 'Lecture',
        color: '#4c8dff',
        departmentId: 2
      },
      {
        id: 6,
        title: 'Business Ethics',
        module: 'Business Ethics',
        moduleCode: 'BUS3301',
        lecturer: 'Prof. Davis',
        venue: 'Room F201',
        group: 'Bus Year 3',
        day: 4, // Friday
        startSlot: 6, // 2pm
        endSlot: 8, // 4pm
        category: 'Seminar',
        color: '#92949c',
        departmentId: 3
      }
    ];
  }
  
  private generateConflictData() {
    // In a real application, this would come from actual conflict detection
    // For demonstration, we'll create some mock conflicts
    
    // Reset conflicts
    this.conflictSessions = [];
    this.conflictSummary = [];
    this.formattedConflicts = []; // Reset formatted conflicts
    
    // Create a new session that conflicts with an existing one (same venue, same time)
    const venueConflict: TimetableSession = {
      id: 101,
      title: 'Marketing Principles',
      module: 'Marketing Principles',
      moduleCode: 'BUS2102',
      lecturer: 'Dr. Thompson',
      venue: 'Room A101', // Same venue as session 1
      group: 'Bus Year 2',
      day: 1, // Tuesday
      startSlot: 2, // 10am - Same time as session 1
      endSlot: 4, // 12pm
      category: 'Lecture',
      color: '#4c8dff',
      departmentId: 3,
      hasConflict: true
    };
    
    // Create another session that conflicts with an existing one (same lecturer, same time)
    const lecturerConflict: TimetableSession = {
      id: 102,
      title: 'Advanced Databases',
      module: 'Advanced Databases',
      moduleCode: 'CSC3292',
      lecturer: 'Prof. Johnson', // Same lecturer as session 2
      venue: 'Room G301',
      group: 'CS Year 3',
      day: 2, // Wednesday
      startSlot: 6, // 2pm - Same time as session 2
      endSlot: 8, // 4pm
      category: 'Lecture',
      color: '#4c8dff',
      departmentId: 1,
      hasConflict: true
    };
    
    // Set some existing sessions as having conflicts
    const session1 = {...this.masterTimetableSessions.find(s => s.id === 1)!, hasConflict: true};
    const session2 = {...this.masterTimetableSessions.find(s => s.id === 2)!, hasConflict: true};
    
    // Add all conflict sessions to the conflict view
    this.conflictSessions = [
      session1,
      venueConflict,
      session2,
      lecturerConflict
    ];
    
    // Create conflict summary
    this.conflictSummary = [
      {
        id: 1,
        type: 'Venue Conflict',
        description: 'Room A101 has multiple bookings on Tuesday 10:00 - 12:00',
        sessions: [1, 101]
      },
      {
        id: 2,
        type: 'Lecturer Conflict',
        description: 'Prof. Johnson has multiple classes on Wednesday 14:00 - 16:00',
        sessions: [2, 102]
      }
    ];
    
    // Format conflicts for the conflict-res component
    this.formattedConflicts = [
      {
        id: 1,
        type: ConflictType.VENUE,
        priority: 'high',
        sessions: [session1, venueConflict],
        details: 'Room A101 has multiple bookings on Tuesday 10:00 - 12:00',
        possibleResolutions: [
          {
            id: 1,
            type: 'Relocate',
            action: 'changeVenue',
            newVenue: 'Room B202'
          },
          {
            id: 2,
            type: 'Reschedule',
            action: 'changeTime',
            newDay: 3,
            newStartSlot: 2,
            newEndSlot: 4
          }
        ],
        resolved: false
      },
      {
        id: 2,
        type: ConflictType.LECTURER,
        priority: 'medium',
        sessions: [session2, lecturerConflict],
        details: 'Prof. Johnson has multiple classes on Wednesday 14:00 - 16:00',
        possibleResolutions: [
          {
            id: 3,
            type: 'Reschedule',
            action: 'changeTime',
            newDay: 4,
            newStartSlot: 6,
            newEndSlot: 8
          },
          {
            id: 4,
            type: 'Reassign',
            action: 'changeVenue',
            newVenue: 'Room C302'
          }
        ],
        resolved: false
      }
    ];
  }

  // Add method to handle conflict resolution from the conflict-res component
  handleConflictResolution(event: { conflict: Conflict, resolution: ConflictResolution }) {
    console.log('Resolving conflict:', event);
    
    const { conflict, resolution } = event;
    
    // Update the session based on the resolution
    if (resolution.action === 'changeVenue') {
      // Handle venue change
      const sessionToUpdate = this.masterTimetableSessions.find(
        s => s.id === conflict.sessions[0].id
      );
      
      if (sessionToUpdate && resolution.newVenue) {
        sessionToUpdate.venue = resolution.newVenue;
        this.presentToast(`Changed venue to ${resolution.newVenue}`);
      }
    } else if (resolution.action === 'changeTime') {
      // Handle time change
      const sessionToUpdate = this.masterTimetableSessions.find(
        s => s.id === conflict.sessions[0].id
      );
      
      if (sessionToUpdate) {
        if (resolution.newDay !== undefined) {
          sessionToUpdate.day = resolution.newDay;
        }
        
        if (resolution.newStartSlot !== undefined) {
          sessionToUpdate.startSlot = resolution.newStartSlot;
        }
        
        if (resolution.newEndSlot !== undefined) {
          sessionToUpdate.endSlot = resolution.newEndSlot;
        }
        
        this.presentToast(`Rescheduled session successfully`);
      }
    }
    
    // Remove conflict from list
    this.formattedConflicts = this.formattedConflicts.filter(c => c.id !== conflict.id);
    this.conflictSummary = this.conflictSummary.filter(c => c.id !== conflict.id);
    this.stats.conflicts = this.formattedConflicts.length;
    
    // Regenerate conflict data to refresh the view
    this.generateConflictData();
  }
  
  // Venue management methods
  venueManagementViewChanged() {
    console.log('Venue management view changed to:', this.venueManagementView);
    
    // Reset selections when changing views
    this.selectedConflict = null;
    this.selectedSpecialRequest = null;
  }
  
  getFilteredVenuesList() {
    return this.venues.filter(venue => {
      // Name search
      if (this.venueSearchTerm && 
          !venue.name.toLowerCase().includes(this.venueSearchTerm.toLowerCase())) {
        return false;
      }
      
      // Type filter
      if (this.venueTypeFilter && venue.type.toLowerCase() !== this.venueTypeFilter.toLowerCase()) {
        return false;
      }
      
      return true;
    });
  }
  
  handleVenueBookingRequest(event: any) {
    console.log('Venue booking request:', event);
    
    // Here you would normally show a booking dialog or redirect to booking screen
    // For now, we'll just show a toast
    this.presentToast(`Booking requested for ${event.venue.name} on ${event.date.toLocaleDateString()}`);
  }
  
  highlightVenueConflict(conflict: any) {
    console.log('Highlighting venue conflict:', conflict);
    this.selectedConflict = conflict;
  }
  
  resolveVenueConflict(conflict: any) {
    console.log('Resolving venue conflict:', conflict);
    
    // In a real app, you would show a conflict resolution dialog
    // For demo, we'll just remove it from the list
    this.venueConflicts = this.venueConflicts.filter(c => c !== conflict);
    
    if (this.selectedConflict === conflict) {
      this.selectedConflict = null;
    }
    
    this.presentToast('Venue conflict resolved successfully');
  }
  
  viewSpecialEventRequest(request: any) {
    console.log('Viewing special event request:', request);
    this.selectedSpecialRequest = request;
  }
  
  approveSpecialRequest(request: any) {
    console.log('Approving special event request:', request);
    
    // In a real app, you would make an API call
    // For demo, we'll just update the status
    request.status = 'approved';
    
    this.presentToast('Special event request approved');
  }
  
  rejectSpecialRequest(request: any) {
    console.log('Rejecting special event request:', request);
    
    // In a real app, you would show a dialog for rejection reason
    // For demo, we'll just remove it
    this.specialEventRequests = this.specialEventRequests.filter(r => r !== request);
    this.selectedSpecialRequest = null;
    
    this.presentToast('Special event request rejected');
  }
  
  private generateMockVenueConflicts() {
    // Create some mock venue conflicts for demonstration
    const today = new Date();
    
    this.venueConflicts = [
      {
        id: 1,
        venue: this.venues[0], // Room A101
        date: today,
        sessions: [
          {
            id: 101,
            title: 'Software Engineering',
            start: '10:00',
            end: '12:00',
            department: 'Computer Science'
          },
          {
            id: 102,
            title: 'Marketing Principles',
            start: '11:00',
            end: '13:00',
            department: 'Business Studies'
          }
        ]
      },
      {
        id: 2,
        venue: this.venues[2], // Hall H301
        date: new Date(today.getTime() + 86400000), // tomorrow
        sessions: [
          {
            id: 201,
            title: 'Physics Lecture',
            start: '14:00',
            end: '16:00',
            department: 'Physics'
          },
          {
            id: 202,
            title: 'Graduation Ceremony',
            start: '15:00',
            end: '17:00',
            department: 'Administration'
          }
        ]
      }
    ];
  }
  
  private generateMockSpecialEventRequests() {
    // Create some mock special event requests
    const today = new Date();
    const nextWeek = new Date(today.getTime() + 7 * 86400000);
    
    this.specialEventRequests = [
      {
        id: 1,
        title: 'Tech Conference',
        venue: this.venues[2], // Hall H301
        date: nextWeek,
        duration: 4,
        requester: 'Dr. Jane Smith',
        department: 'Computer Science',
        purpose: 'Annual technology conference with industry speakers',
        status: 'pending'
      },
      {
        id: 2,
        title: 'Research Symposium',
        venue: this.venues[1], // Lab L201
        date: new Date(today.getTime() + 3 * 86400000),
        duration: 3,
        requester: 'Prof. Robert Johnson',
        department: 'Physics',
        purpose: 'Presentation of research findings by postgraduate students',
        status: 'pending'
      }
    ];
  }
  
  // User management
  showAddUserModal() {
    console.log('Show add user modal');
    
    // Create and present the modal
    this.presentAddUserModal();
  }

  async presentAddUserModal(userData?: any) {
    const modal = await this.modalController.create({
      component: AddUserComponent,
      componentProps: {
        user: userData,
        currentUserRole: 'Admin' // Always 'Admin' in the admin dashboard
      },
      cssClass: 'user-modal'
    });
    
    // Present the modal
    await modal.present();
    
    // Handle the modal result
    const { data } = await modal.onDidDismiss();
    
    if (data) {
      console.log('User data returned:', data);
      
      if (userData) {
        // Editing existing user
        this.handleExistingUserUpdate(userData, data);
      } else {
        // Adding new HOD
        this.handleNewHodCreation(data);
      }
    }
  }

  // Handle existing user update
  private handleExistingUserUpdate(userData: any, updatedData: User) {
    const index = this.users.findIndex(u => u.id === userData.id);
    if (index !== -1) {
      this.users[index] = {
        id: Number(updatedData.id), // Convert string id to number
        title: updatedData.title,
        name: updatedData.name,
        email: updatedData.contact.email, // Use email from contact object
        role: updatedData.role,
        department: updatedData.department,
        avatar: this.users[index].avatar || 'assets/default-avatar.png'
      };
      this.presentToast('User updated successfully');
      
      // In a real app, you would also update the auth account and staff record
      // For demo purposes, we'll just log this
      console.log('Would update auth account and staff record for:', updatedData.id);
    }
  }

  // Handle new HOD creation
  private handleNewHodCreation(hodData: User) {
    console.log('Starting new HOD creation process:', hodData);
    
    // Check data validity before proceeding
    if (!hodData.contact?.email) {
      this.presentToast('Error: Email is required for creating an account');
      return;
    }
    
    // Show loading state
    this.isSubmitting = true;
    
    // First check if email already exists
    this.authService.checkEmailExists(hodData.contact.email).subscribe({
      next: exists => {
        if (exists) {
          this.presentToast(`Email ${hodData.contact.email} is already in use. Please use a different email.`);
          this.isSubmitting = false;
          return;
        }
        
        // 1. Create the authentication account with a secure password
        const defaultPassword = this.authService.generateDefaultPassword();
        console.log('Generated default password:', defaultPassword);
        
        this.authService.createUserAccount(hodData.contact.email, 'HOD', defaultPassword).subscribe({
          next: authResult => {
            if (authResult.success) {
              console.log('Auth account created successfully, now creating staff record');
              
              // 2. Then add to staff collection
              this.staffService.addStaffMember(hodData).subscribe({
                next: staffResult => {
                  if (staffResult.success) {
                    console.log('Staff record created successfully');
                    
                    // Reload HODs from database to ensure list is up-to-date
                    this.loadHODs();
                    
                    // Show success message with password info
                    this.presentHodCreationSuccess(hodData, defaultPassword);
                  } else {
                    console.error('Staff record creation failed:', staffResult.message);
                    this.presentToast(`Error creating staff record: ${staffResult.message}`);
                  }
                  this.isSubmitting = false;
                },
                error: error => {
                  console.error('Error in staff service:', error);
                  this.presentToast('Error adding staff record: ' + (error.message || 'Unknown error'));
                  this.isSubmitting = false;
                }
              });
            } else {
              console.error('Auth creation failed:', authResult.message);
              this.presentToast(`Auth account error: ${authResult.message}`);
              this.isSubmitting = false;
            }
          },
          error: error => {
            console.error('Error in auth service:', error);
            this.presentToast('Error creating authentication account: ' + (error.message || 'Unknown error'));
            this.isSubmitting = false;
          }
        });
      },
      error: error => {
        console.error('Error checking email existence:', error);
        this.presentToast('Error checking if email exists: ' + (error.message || 'Unknown error'));
        this.isSubmitting = false;
      }
    });
  }

  editUser(user: any) {
    console.log('Editing user:', user);
    this.presentAddUserModal(user);
  }
  
  // Department management
  showAddDepartmentModal() {
    console.log('Show add department modal');
  }
  
  editDepartment(department: any) {
    console.log('Editing department:', department);
  }
  
  // Venue management
  showAddVenueModal() {
    console.log('Show add venue modal');
  }
  
  editVenue(venue: any) {
    console.log('Editing venue:', venue);
  }
  
  // Settings management
  saveSettings() {
    console.log('Saving settings');
  }
  
  // Backup management
  createBackup() {
    console.log('Creating backup');
  }
  
  restoreBackup(backup: any) {
    console.log('Restoring backup:', backup);
  }
  
  downloadBackup(backup: any) {
    console.log('Downloading backup:', backup);
  }
  
  saveBackupSettings() {
    console.log('Saving backup settings');
  }
  
  // Toggle sidebar visibility
  toggleSidebar() {
    console.log('Admin toggleSidebar called, current state:', this.sidebarVisible);
    this.sidebarService.toggleSidebar();
    
    // Alternative approach with direct toggle for immediate feedback
    // this.sidebarVisible = !this.sidebarVisible;
    // this.cdr.detectChanges();
    // this.sidebarService.sidebarVisibleSubject.next(this.sidebarVisible);
  }

  // Reports section methods
  reportViewChanged() {
    console.log('Report view changed to:', this.reportView);
    this.loadReportData();
  }
  
  loadReportData() {
    console.log('Loading report data for range:', this.reportDateRange);
    this.isLoadingReport = true;
    
    // Simulate API call to fetch report data
    setTimeout(() => {
      if (this.reportView === 'department' && this.selectedDepartmentForReport !== 'all') {
        this.loadDepartmentReport();
      }
      this.isLoadingReport = false;
    }, 1000);
  }
  
  generateReport() {
    this.isLoadingReport = true;
    
    // Simulate report generation process
    setTimeout(() => {
      this.presentToast('Report generated successfully');
      this.isLoadingReport = false;
    }, 1500);
  }
  
  exportReport() {
    // Simulate export process
    this.presentToast('Report exported successfully');
  }
  
  applyVenueFilters() {
    console.log('Applying venue filters:', this.venueReportFilter);
    // In a real app, this would filter the venue data based on building and type
  }
  
  loadDepartmentReport() {
    console.log('Loading department report for:', this.selectedDepartmentForReport);
    this.isLoadingReport = true;
    
    // Simulate API call to fetch department-specific data
    setTimeout(() => {
      if (this.selectedDepartmentForReport !== 'all') {
        // For demo purposes, we'll populate with mock lecturer data for CS department
        if (this.selectedDepartmentForReport === 1) { // Computer Science
          this.departmentLecturerStats = [
            { name: 'Dr. John Smith', avatar: 'assets/avatar1.png', weeklyHours: 18, moduleCount: 4, workloadPercentage: 0.75 },
            { name: 'Dr. Sarah Johnson', avatar: 'assets/avatar3.png', weeklyHours: 20, moduleCount: 5, workloadPercentage: 0.83 },
            { name: 'Prof. Michael Davis', avatar: null, weeklyHours: 22, moduleCount: 6, workloadPercentage: 0.92 },
            { name: 'Dr. Robert Brown', avatar: 'assets/avatar2.png', weeklyHours: 12, moduleCount: 3, workloadPercentage: 0.5 }
          ];
        } else if (this.selectedDepartmentForReport === 2) { // Engineering
          this.departmentLecturerStats = [
            { name: 'Dr. Emily Taylor', avatar: 'assets/avatar4.png', weeklyHours: 14, moduleCount: 3, workloadPercentage: 0.58 },
            { name: 'Prof. James Wilson', avatar: null, weeklyHours: 16, moduleCount: 4, workloadPercentage: 0.67 }
          ];
        } else {
          this.departmentLecturerStats = [];
        }
      } else {
        this.departmentLecturerStats = [];
      }
      
      this.isLoadingReport = false;
    }, 1000);
  }
  
  getWorkloadClass(percentage: number): string {
    if (percentage < 0.5) return 'low';
    if (percentage < 0.75) return 'medium';
    if (percentage > 0.9) return 'high';
    return 'optimal';
  }
  
  getUtilizationClass(percentage: number): string {
    if (percentage < 30) return 'low';
    if (percentage < 60) return 'medium';
    if (percentage > 85) return 'high';
    return 'optimal';
  }
  
  getHotspotIcon(type: string): string {
    switch (type) {
      case 'venue': return 'business';
      case 'lecturer': return 'person';
      case 'time': return 'time';
      case 'department': return 'school';
      default: return 'alert-circle';
    }
  }

<<<<<<< HEAD
  private async presentHodCreationSuccess(hodData: User, defaultPassword: string) {
    // In a real app, you might want to show this in a modal instead of a toast
    this.presentToast(
      `HOD account created successfully!\nEmail: ${hodData.contact?.email}\nTemporary Password: ${defaultPassword}\nPlease ensure to communicate these credentials securely.`
    );
  }
=======

  async logout() {
  const alert = await this.alertController.create({
    header: 'Confirm Logout',
    message: 'Are you sure you want to logout?',
    buttons: [
      {
        text: 'Cancel',
        role: 'cancel',
        cssClass: 'secondary'
      },
      {
        text: 'Logout',
        handler: () => {
          this.performLogout();
        }
      }
    ]
  });

  await alert.present();
}

performLogout() {
  // Clear any stored user data, tokens, etc.
  // localStorage.removeItem('authToken');
  // sessionStorage.clear();
  
  // Navigate to home page
  this.router.navigate(['/home']);
  
  console.log('User logged out successfully');
}
>>>>>>> cf242799
}<|MERGE_RESOLUTION|>--- conflicted
+++ resolved
@@ -3,15 +3,12 @@
 import { Conflict, ConflictType, ConflictResolution } from '../components/conflict-res/conflict-res.component';
 import { SidebarService } from '../services/Utility Services/sidebar.service';
 import { Subscription } from 'rxjs';
-<<<<<<< HEAD
 import { ModalController } from '@ionic/angular';
 import { AddUserComponent, User } from '../components/add-user/add-user.component';
 import { AuthService } from '../services/Authentication Services/auth.service';
 import { StaffService } from '../services/Data Services/staff.service';
-=======
 import { AlertController } from '@ionic/angular';
 import { Router } from '@angular/router';
->>>>>>> cf242799
 
 interface ConflictSummary {
   id: number;
@@ -337,7 +334,6 @@
     this.showProfileMenu = false;
   }
   
-<<<<<<< HEAD
   logout() {
     // Handle logout logic using AuthService
     this.authService.logout().subscribe(
@@ -351,9 +347,6 @@
       }
     );
   }
-=======
-
->>>>>>> cf242799
   
   // Navigation
   changeSection(section: string) {
@@ -1370,46 +1363,10 @@
     }
   }
 
-<<<<<<< HEAD
   private async presentHodCreationSuccess(hodData: User, defaultPassword: string) {
     // In a real app, you might want to show this in a modal instead of a toast
     this.presentToast(
       `HOD account created successfully!\nEmail: ${hodData.contact?.email}\nTemporary Password: ${defaultPassword}\nPlease ensure to communicate these credentials securely.`
     );
   }
-=======
-
-  async logout() {
-  const alert = await this.alertController.create({
-    header: 'Confirm Logout',
-    message: 'Are you sure you want to logout?',
-    buttons: [
-      {
-        text: 'Cancel',
-        role: 'cancel',
-        cssClass: 'secondary'
-      },
-      {
-        text: 'Logout',
-        handler: () => {
-          this.performLogout();
-        }
-      }
-    ]
-  });
-
-  await alert.present();
-}
-
-performLogout() {
-  // Clear any stored user data, tokens, etc.
-  // localStorage.removeItem('authToken');
-  // sessionStorage.clear();
-  
-  // Navigate to home page
-  this.router.navigate(['/home']);
-  
-  console.log('User logged out successfully');
-}
->>>>>>> cf242799
 }