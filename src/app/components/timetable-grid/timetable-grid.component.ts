import { Component, OnInit, OnChanges, SimpleChanges, Input, Output, EventEmitter, ChangeDetectorRef } from '@angular/core';
import { CommonModule } from '@angular/common';
import { IonicModule } from '@ionic/angular';
import { FormsModule } from '@angular/forms';
<<<<<<< HEAD
import { AlertController, ToastController, ModalController } from '@ionic/angular';
import { AcademicCalendarUploadComponent, AcademicCalendarData } from '../academic-calendar-upload/academic-calendar-upload.component';
=======
import { Firestore, collection, getDocs } from '@angular/fire/firestore';
import { Observable } from 'rxjs';

// Define Module and ModulesDocument interfaces for Firestore data
interface Module {
  name: string;
  code?: string;
  [key: string]: any;
}

interface ModulesDocument {
  modules: Module[];
  [key: string]: any;
}
>>>>>>> c04846f1

export interface TimeSlot {
  id: number;
  start: string;
  end: string;
}

export interface TimetableSession {
  id: number;
  title: string;
  module: string;
  moduleCode: string;
  lecturer: string;
  venue: string;
  group: string;
  day: number; // 0-6 for days of week
  startSlot: number;
  endSlot: number;
  category: string;
  color: string;
  departmentId: number;
  hasConflict?: boolean; // Optional property to indicate conflict
  weekNumber?: number; // Optional week number for week-specific sessions
}

export interface SessionDropEvent {
  session: TimetableSession;
  day: number;
  startSlot: number;
  previousDay?: number;
  previousSlot?: number;
  isSnapped?: boolean;
}

export interface AcademicWeekConfig {
  academicStartWeek: number;
  academicEndWeek: number;
  currentWeek: number;
  totalWeeks: number;
  semesterBreakWeeks: number[];
  examWeeks: number[];
  customWeekLabels: Map<number, string>;
}

export interface WeekChangeEvent {
  weekNumber: number;
  isAcademicWeek: boolean;
  weekLabel: string;
}

@Component({
  selector: 'app-timetable-grid',
  templateUrl: './timetable-grid.component.html',
  styleUrls: ['./timetable-grid.component.scss'],
  standalone: true,
  imports: [CommonModule, IonicModule, FormsModule]
})
export class TimetableGridComponent implements OnInit, OnChanges {
  @Input() sessions: TimetableSession[] = [];
  @Input() enableMagneticSnap: boolean = true;
  @Input() enableConflictPrevention: boolean = true;
  @Input() showDropPreview: boolean = true;
  @Input() showWeekControls: boolean = true; // New input to show/hide week controls
  @Input() initialWeekConfig?: Partial<AcademicWeekConfig>; // Allow parent to override config
  
  @Output() sessionClick = new EventEmitter<TimetableSession>();
  @Output() sessionDrop = new EventEmitter<SessionDropEvent>();
  @Output() sessionDelete = new EventEmitter<TimetableSession>();
  @Output() weekChange = new EventEmitter<WeekChangeEvent>(); // New output for week changes

  // Track sessions to prevent duplication
  private sessionTracker = new Set<number>();

  // Date range
  startDate: Date = new Date();
  endDate: Date = new Date(new Date().setDate(new Date().getDate() + 6));

  // Filter options fetched from Firestore
  venues: string[] = [];
  modules: string[] = [];
  lecturers: string[] = [];
  groups: string[] = [];

  // Filters
  viewFilters = {
    venue: '',
    lecturer: '',
    group: '',
    module: ''
  };

  // View options
  viewMode: 'day' | 'week' | 'month' = 'week';
  
  // Time slots - University schedule
  timeSlots: TimeSlot[] = [
    { id: 0, start: '07:45', end: '08:25' },
    { id: 1, start: '08:30', end: '09:10' },
    { id: 2, start: '09:15', end: '09:55' },
    { id: 3, start: '10:15', end: '10:55' },
    { id: 4, start: '11:00', end: '11:40' },
    { id: 5, start: '11:45', end: '12:25' },
    { id: 6, start: '13:05', end: '13:45' },
    { id: 7, start: '13:50', end: '14:30' },
    { id: 8, start: '14:35', end: '15:10' },
    { id: 9, start: '15:15', end: '16:00' }
  ];

  // Days of the week
  days = ['Monday', 'Tuesday', 'Wednesday', 'Thursday', 'Friday', 'Saturday', 'Sunday'];
  
  // Session categories with colors
  categories = [
    { name: 'Lecture', color: '#4c8dff' },
    { name: 'Tutorial', color: '#2dd36f' },
    { name: 'Lab', color: '#ffc409' },
    { name: 'Exam', color: '#eb445a' },
    { name: 'Other', color: '#92949c' }
  ];

  // Academic Week Configuration - MUT Academic Calendar 2025
  academicWeekConfig: AcademicWeekConfig = {
    academicStartWeek: 2, // University opens Monday, 06 January 2025 (Week 2)
    academicEndWeek: 50, // University closes Friday, 12 December 2025 (Week 50)
    currentWeek: 0, // Will be set in ngOnInit
    totalWeeks: 52,
    semesterBreakWeeks: [14, 26, 27, 28], // March recess (Week 14), Mid-year break (Weeks 26-28)
    examWeeks: [21, 22, 23, 24, 25, 41, 42, 43, 45, 46, 47, 48, 49], // First semester exams (21-25), Annual exams (41-43), Second semester exams (45-49)
    customWeekLabels: new Map<number, string>()
  };

  // Week selection and display
  selectedWeek: number = 0; // Will be set in ngOnInit
  weekViewMode: 'current' | 'selected' | 'range' = 'current';
  calendarViewMode: 'timeline' | 'grid' | 'radial' | 'gantt' | 'heatmap' = 'timeline';
  
  // MUT Academic Calendar 2025 data
  mutAcademicCalendar2025: AcademicCalendarData | null = null;
  academicWeeks: any[] = [];
  
  // Filtered sessions based on selected week
  filteredSessions: TimetableSession[] = [];

  // Drag and drop state
  draggedSession: TimetableSession | null = null;
  isDragging = false;
  showDeleteZone = false;
  dragOverDeleteZone = false;
  
  // Enhanced grid state
  highlightedCell: { day: number, slot: number } | null = null;
  previewDropZone: { day: number, slot: number, valid: boolean } | null = null;
  dragGhost: HTMLElement | null = null;

  constructor(
    private cdr: ChangeDetectorRef,
<<<<<<< HEAD
    private alertController: AlertController,
    private toastController: ToastController,
    private modalController: ModalController
  ) { }

  ngOnInit() {
    // Initialize academic week configuration
    this.initializeAcademicWeeks();
    
=======
    private firestore: Firestore
  ) { }

  async ngOnInit() {
>>>>>>> c04846f1
    // No mock data generation - use only provided sessions
    await this.fetchFilterOptions();
    this.updateSessionTracker();
    this.filterSessionsByWeek();
    console.log('TimetableGrid initialized with', this.sessions.length, 'sessions');
  }

  ngOnChanges(changes: SimpleChanges) {
    // Update session tracker when sessions input changes
    if (changes['sessions']) {
      console.log('Sessions input changed:', {
        current: changes['sessions'].currentValue?.length || 0,
        previous: changes['sessions'].previousValue?.length || 0
      });
      this.updateSessionTracker();
      this.filterSessionsByWeek();
      // Force change detection to update the view
      this.cdr.detectChanges();
    }

    // Handle initial week config changes
    if (changes['initialWeekConfig'] && changes['initialWeekConfig'].currentValue) {
      this.updateAcademicWeekConfig(changes['initialWeekConfig'].currentValue);
    }
    
    console.log('Sessions updated:', this.sessions.length, 'unique sessions');
  }

  private async fetchFilterOptions() {
    try {
      // Fetch venues
      const venueSnapshot = await getDocs(collection(this.firestore, 'venues'));
      this.venues = venueSnapshot.docs.map(doc => doc.data()['name']).sort();

      // Fetch modules (handle array of module objects)
      const moduleSnapshot = await getDocs(collection(this.firestore, 'module'));
      this.modules = moduleSnapshot.docs
        .flatMap((doc): Module[] => {
          const data = doc.data() as ModulesDocument;
          return data.modules || [];
        })
        .map((module: Module) => module.name)
        .filter((item): item is string => !!item)
        .sort() || ['All Modules']

      // Fetch lecturers
      const lecturerSnapshot = await getDocs(collection(this.firestore, 'lecturers'));
      this.lecturers = lecturerSnapshot.docs.map(doc => doc.data()['name']).sort();

      // Fetch groups
      const groupSnapshot = await getDocs(collection(this.firestore, 'groups'));
      this.groups = groupSnapshot.docs.map(doc => doc.data()['name']).sort();

      this.cdr.detectChanges();
    } catch (error) {
      console.error('Error fetching filter options:', error);
    }
  }

  private updateSessionTracker() {
    this.sessionTracker.clear();
    // Remove duplicate sessions based on ID
    const uniqueSessions = this.sessions.reduce((acc, session) => {
      if (!acc.some(s => s.id === session.id)) {
        acc.push(session);
      }
      return acc;
    }, [] as TimetableSession[]);
    
    // Update the sessions array if duplicates were found
    if (uniqueSessions.length !== this.sessions.length) {
      console.warn(`Removed ${this.sessions.length - uniqueSessions.length} duplicate sessions`);
      this.sessions = uniqueSessions;
    }
    
    this.sessions.forEach(session => {
      this.sessionTracker.add(session.id);
    });
  }

  // Method to check if a session already exists to prevent duplication
  sessionExists(sessionId: number): boolean {
    return this.sessionTracker.has(sessionId);
  }

  // Validate session position
  isValidPosition(day: number, startSlot: number, endSlot: number): boolean {
    return day >= 0 && day < this.days.length && 
           startSlot >= 0 && endSlot <= this.timeSlots.length &&
           startSlot < endSlot;
  }

  // Get session display time
  getSessionTimeDisplay(session: TimetableSession): string {
    const startTime = this.timeSlots[session.startSlot]?.start || '??:??';
    const endTime = this.timeSlots[session.endSlot - 1]?.end || '??:??';
    return `${startTime} - ${endTime}`;
  }

  changeViewMode(mode: 'day' | 'week' | 'month') {
    this.viewMode = mode;
  }

  updateDateRange(event: any) {
    // Handle date range update
  }

  applyFilters() {
    // Apply selected filters
    this.cdr.detectChanges();
  }

  getFilteredSessions() {
<<<<<<< HEAD
    // Start with week-filtered sessions instead of all sessions
    let filtered = [...this.filteredSessions];
    
=======
    let filtered = [...this.sessions];

>>>>>>> c04846f1
    if (this.viewFilters.venue) {
      filtered = filtered.filter(s => s.venue === this.viewFilters.venue);
    }
    if (this.viewFilters.lecturer) {
      filtered = filtered.filter(s => s.lecturer === this.viewFilters.lecturer);
    }
    if (this.viewFilters.group) {
      filtered = filtered.filter(s => s.group === this.viewFilters.group);
    }
    if (this.viewFilters.module) {
      filtered = filtered.filter(s => s.module === this.viewFilters.module || 
                                    s.moduleCode.includes(this.viewFilters.module));
    }

    return filtered;
  }

  getSessionsForDayAndSlot(day: number, slot: number) {
    return this.getFilteredSessions().filter(
      s => s.day === day && slot >= s.startSlot && slot < s.endSlot
    );
  }

  isSlotStart(day: number, slot: number, session: TimetableSession) {
    return session.day === day && session.startSlot === slot;
  }

  handleSessionClick(session: TimetableSession) {
    if (!this.isDragging) {
      this.sessionClick.emit(session);
    }
  }

  onDragStart(event: DragEvent, session: TimetableSession) {
    if (!event.dataTransfer) return;
    
    // Ensure we have a valid session
    if (!session || !session.id) {
      console.error('Invalid session for drag start');
      return;
    }
    
    this.draggedSession = { ...session }; // Create a copy to avoid mutations
    this.isDragging = true;
    this.showDeleteZone = true;
    
    // Set drag data with additional validation
    event.dataTransfer.setData('sessionId', session.id.toString());
    event.dataTransfer.setData('sessionData', JSON.stringify(session));
    event.dataTransfer.effectAllowed = 'move';
    
    // Create enhanced drag preview
    this.createDragPreview(event, session);
    
    // Add visual feedback to the original session
    const sessionElement = event.target as HTMLElement;
    sessionElement.classList.add('dragging-source');
    
    console.log('Enhanced drag started for session:', session.title, 'ID:', session.id);
  }

  onDragEnd(event: DragEvent) {
    // Clean up drag state
    this.draggedSession = null;
    this.isDragging = false;
    this.showDeleteZone = false;
    this.dragOverDeleteZone = false;
    this.highlightedCell = null;
    this.previewDropZone = null;
    
    // Remove visual feedback from source
    const sessionElement = event.target as HTMLElement;
    sessionElement?.classList.remove('dragging-source');
    
    // Clean up ghost element if it exists
    if (this.dragGhost) {
      document.body.removeChild(this.dragGhost);
      this.dragGhost = null;
    }
    
    console.log('Enhanced drag ended');
  }

  onDrop(event: DragEvent, day: number, slot: number) {
    event.preventDefault();
    event.stopPropagation();
    
    const sessionId = event.dataTransfer?.getData('sessionId');
    if (!sessionId || !this.draggedSession) {
      console.log('No session data found for drop');
      this.clearDropState();
      return;
    }
    
    const session = this.sessions.find(s => s.id === +sessionId);
    if (!session || session.id !== this.draggedSession.id) {
      console.log('Session mismatch or not found');
      this.clearDropState();
      return;
    }

    // Apply magnetic snap if enabled
    const finalPosition = this.enableMagneticSnap ? 
                         this.getMagneticSnapPosition(day, slot) : { day, slot };
    
    // Check if dropping in the same position
    if (session.day === finalPosition.day && session.startSlot === finalPosition.slot) {
      console.log('Session dropped in same position');
      this.clearDropState();
      return;
    }

    // Final validation
    const sessionDuration = session.endSlot - session.startSlot;
    const endSlot = finalPosition.slot + sessionDuration;
    
    if (!this.isValidDropPosition(finalPosition.day, finalPosition.slot, endSlot)) {
      console.log('Invalid drop position');
      this.showDropError('Invalid position');
      this.clearDropState();
      return;
    }

    // Check for conflicts with other sessions (excluding the one being moved)
    if (this.enableConflictPrevention && 
        this.hasConflict(session, finalPosition.day, finalPosition.slot)) {
      console.log('Cannot drop session due to conflict');
      this.showDropError('Conflict with existing session');
      this.clearDropState();
      return;
    }

    console.log(`Moving session ${session.title} from day ${session.day}, slot ${session.startSlot} to day ${finalPosition.day}, slot ${finalPosition.slot}`);
    
    // Emit the drop event with enhanced data
    this.sessionDrop.emit({
      session: { ...session },
      day: finalPosition.day,
      startSlot: finalPosition.slot,
      previousDay: session.day,
      previousSlot: session.startSlot,
      isSnapped: this.enableMagneticSnap && 
                (finalPosition.day !== day || finalPosition.slot !== slot)
    });
    
    // Clear all drag state
    this.clearDropState();
  }

  private clearDropState() {
    this.highlightedCell = null;
    this.previewDropZone = null;
  }

  private showDropError(message: string) {
    // Create a temporary error indicator
    const errorElement = document.createElement('div');
    errorElement.className = 'drop-error-indicator';
    errorElement.textContent = message;
    errorElement.style.cssText = `
      position: fixed;
      top: 50%;
      left: 50%;
      transform: translate(-50%, -50%);
      background: var(--ion-color-danger);
      color: white;
      padding: 10px 20px;
      border-radius: 5px;
      z-index: 10000;
      font-size: 14px;
      box-shadow: 0 4px 12px rgba(0,0,0,0.3);
    `;
    
    document.body.appendChild(errorElement);
    
    // Remove after 2 seconds
    setTimeout(() => {
      if (document.body.contains(errorElement)) {
        document.body.removeChild(errorElement);
      }
    }, 2000);
  }

  onDragOver(event: DragEvent, day: number, slot: number) {
    event.preventDefault();
    event.dataTransfer!.dropEffect = 'move';
    
    if (!this.draggedSession) return;
    
    // Calculate the session duration for multi-slot sessions
    const sessionDuration = this.draggedSession.endSlot - this.draggedSession.startSlot;
    const endSlot = slot + sessionDuration;
    
    // Check if this is a valid drop position
    const isValidPosition = this.isValidDropPosition(day, slot, endSlot);
    const hasConflict = this.enableConflictPrevention && 
                       this.hasConflict(this.draggedSession, day, slot);
    
    // Magnetic snap to nearby sessions if enabled
    const snapPosition = this.enableMagneticSnap ? 
                        this.getMagneticSnapPosition(day, slot) : { day, slot };
    
    // Update highlight and preview
    this.highlightedCell = { day: snapPosition.day, slot: snapPosition.slot };
    
    if (this.showDropPreview) {
      this.previewDropZone = {
        day: snapPosition.day,
        slot: snapPosition.slot,
        valid: isValidPosition && !hasConflict
      };
    }
    
    // Update cursor based on validity
    event.dataTransfer!.dropEffect = isValidPosition && !hasConflict ? 'move' : 'none';
  }

  private isValidDropPosition(day: number, startSlot: number, endSlot: number): boolean {
    return day >= 0 && day < this.days.length && 
           startSlot >= 0 && endSlot <= this.timeSlots.length &&
           startSlot < endSlot;
  }

  private getMagneticSnapPosition(day: number, slot: number): { day: number, slot: number } {
    // Find nearby sessions and snap to them if close enough
    const snapThreshold = 1; // Snap within 1 slot
    
    for (const session of this.sessions) {
      if (session.id === this.draggedSession?.id) continue;
      
      // Check for horizontal snap (same day, adjacent slots)
      if (session.day === day) {
        if (Math.abs(session.endSlot - slot) <= snapThreshold) {
          return { day, slot: session.endSlot };
        }
        if (Math.abs(session.startSlot - slot) <= snapThreshold) {
          return { day, slot: session.startSlot };
        }
      }
    }
    
    return { day, slot };
  }

  onDragLeave(event: DragEvent) {
    // Only clear highlighting if we're leaving the entire grid area
    const rect = (event.currentTarget as HTMLElement).getBoundingClientRect();
    const x = event.clientX;
    const y = event.clientY;
    
    if (x < rect.left || x > rect.right || y < rect.top || y > rect.bottom) {
      this.highlightedCell = null;
    }
  }

  // Delete zone handlers
  onDeleteZoneDragOver(event: DragEvent) {
    event.preventDefault();
    event.dataTransfer!.dropEffect = 'move';
    this.dragOverDeleteZone = true;
  }

  onDeleteZoneDragLeave(event: DragEvent) {
    this.dragOverDeleteZone = false;
  }

  onDeleteZoneDrop(event: DragEvent) {
    event.preventDefault();
    event.stopPropagation();
    
    const sessionId = event.dataTransfer?.getData('sessionId');
    if (!sessionId || !this.draggedSession) {
      console.log('No session data found for delete');
      return;
    }
    
    const session = this.sessions.find(s => s.id === +sessionId);
    if (!session || session.id !== this.draggedSession.id) {
      console.log('Session mismatch for delete operation');
      return;
    }

    console.log('Deleting session:', session.title);
    this.sessionDelete.emit({ ...session });
    
    // Clean up drag state
    this.dragOverDeleteZone = false;
    this.highlightedCell = null;
  }

  allowDrop(event: DragEvent) {
    event.preventDefault();
  }

  // Helper methods
  private createDragPreview(event: DragEvent, session: TimetableSession) {
    // Create a custom drag preview element
    const dragPreview = document.createElement('div');
    dragPreview.className = 'drag-preview';
    dragPreview.style.cssText = `
      position: absolute;
      top: -1000px;
      left: -1000px;
      background: ${session.color};
      color: white;
      padding: 10px;
      border-radius: 8px;
      box-shadow: 0 4px 12px rgba(0,0,0,0.3);
      font-size: 12px;
      white-space: nowrap;
      pointer-events: none;
      z-index: 1000;
    `;
    dragPreview.innerHTML = `
      <strong>${session.title}</strong><br>
      ${session.venue} • ${session.lecturer}
    `;
    
    document.body.appendChild(dragPreview);
    
    // Set the custom drag image
    event.dataTransfer?.setDragImage(dragPreview, 75, 25);
    
    // Clean up the preview element after a short delay
    setTimeout(() => {
      document.body.removeChild(dragPreview);
    }, 0);
  }

  private hasConflict(session: TimetableSession, targetDay: number, targetSlot: number): boolean {
    const sessionDuration = session.endSlot - session.startSlot;
    const targetEndSlot = targetSlot + sessionDuration;
    
    // Check if target position is within valid time slots
    if (targetSlot < 0 || targetEndSlot > this.timeSlots.length) {
      console.log('Target position is outside valid time slots');
      return true;
    }
    
    return this.sessions.some(existingSession => {
      // Skip the session being moved
      if (existingSession.id === session.id) return false;
      
      // Check for time slot conflicts on the same day
      if (existingSession.day === targetDay) {
        const hasTimeConflict = 
          (targetSlot >= existingSession.startSlot && targetSlot < existingSession.endSlot) ||
          (targetEndSlot > existingSession.startSlot && targetEndSlot <= existingSession.endSlot) ||
          (targetSlot <= existingSession.startSlot && targetEndSlot >= existingSession.endSlot);
        
        if (hasTimeConflict) {
          console.log(`Conflict detected with session ${existingSession.title} on day ${targetDay}`);
          return true;
        }
      }
      
      return false;
    });
  }

  isCellHighlighted(day: number, slot: number): boolean {
    return this.highlightedCell?.day === day && this.highlightedCell?.slot === slot;
  }

  isCellInConflict(day: number, slot: number): boolean {
    return this.sessions.some(session => 
      session.hasConflict && 
      session.day === day && 
      slot >= session.startSlot && 
      slot < session.endSlot
    );
  }

  // Helper methods for enhanced drag and drop
  isNearMagneticZone(day: number, slot: number): boolean {
    if (!this.enableMagneticSnap || !this.isDragging) return false;
    
    const snapThreshold = 1;
    return this.sessions.some(session => {
      if (session.id === this.draggedSession?.id) return false;
      return session.day === day && 
             (Math.abs(session.startSlot - slot) <= snapThreshold ||
              Math.abs(session.endSlot - slot) <= snapThreshold);
    });
  }

  isMagneticTarget(session: TimetableSession, day: number, slot: number): boolean {
    if (!this.enableMagneticSnap || !this.isDragging || session.id === this.draggedSession?.id) 
      return false;
    
    const snapThreshold = 1;
    return Math.abs(session.startSlot - slot) <= snapThreshold ||
           Math.abs(session.endSlot - slot) <= snapThreshold;
  }

  private generateMockData() {
    // Mock data generation removed - component now only works with provided sessions
    // This prevents duplication and unexpected session behavior
    console.log('Mock data generation disabled for better session management');
  }

  // Academic Week Methods
  private initializeAcademicWeeks(): void {
    this.loadAcademicWeekConfig();
    this.academicWeekConfig.currentWeek = this.getCurrentWeekNumber();
    this.selectedWeek = this.academicWeekConfig.currentWeek;
    
    // Apply any parent-provided config
    if (this.initialWeekConfig) {
      this.updateAcademicWeekConfig(this.initialWeekConfig);
    }
    
    this.setDefaultWeekLabels();
  }

  getCurrentWeekNumber(): number {
    const now = new Date();
    const start = new Date(now.getFullYear(), 0, 1);
    const diff = now.getTime() - start.getTime();
    const oneWeek = 1000 * 60 * 60 * 24 * 7;
    return Math.ceil(diff / oneWeek);
  }

  getWeekStartDate(weekNumber: number, year: number = new Date().getFullYear()): Date {
    const firstDay = new Date(year, 0, 1);
    const daysToAdd = (weekNumber - 1) * 7;
    const weekStart = new Date(firstDay.getTime() + daysToAdd * 24 * 60 * 60 * 1000);
    
    // Adjust to Monday (start of week)
    const dayOfWeek = weekStart.getDay();
    const daysToMonday = dayOfWeek === 0 ? -6 : 1 - dayOfWeek;
    weekStart.setDate(weekStart.getDate() + daysToMonday);
    
    return weekStart;
  }

  getWeekEndDate(weekNumber: number, year: number = new Date().getFullYear()): Date {
    const weekStart = this.getWeekStartDate(weekNumber, year);
    const weekEnd = new Date(weekStart);
    weekEnd.setDate(weekStart.getDate() + 6);
    return weekEnd;
  }

  getWeekLabel(weekNumber: number): string {
    // Check for custom labels first (MUT-specific dates)
    if (this.academicWeekConfig.customWeekLabels.has(weekNumber)) {
      return this.academicWeekConfig.customWeekLabels.get(weekNumber)!;
    }

    // Check for exam weeks
    if (this.academicWeekConfig.examWeeks.includes(weekNumber)) {
      if (weekNumber >= 21 && weekNumber <= 25) {
        return `Week ${weekNumber} (1st Semester Exams)`;
      } else if (weekNumber >= 41 && weekNumber <= 43) {
        return `Week ${weekNumber} (Annual Programme Exams)`;
      } else if (weekNumber >= 45 && weekNumber <= 49) {
        return `Week ${weekNumber} (2nd Semester Exams)`;
      }
      return `Week ${weekNumber} (Exams)`;
    }

    // Check for semester breaks
    if (this.academicWeekConfig.semesterBreakWeeks.includes(weekNumber)) {
      if (weekNumber === 14) {
        return `Week ${weekNumber} (April Recess)`;
      } else if (weekNumber >= 26 && weekNumber <= 28) {
        return `Week ${weekNumber} (Mid-Year Break)`;
      }
      return `Week ${weekNumber} (Break)`;
    }

    // Calculate academic week number (relative to academic start)
    const academicWeek = weekNumber - this.academicWeekConfig.academicStartWeek + 1;
    
    // Before academic year starts
    if (weekNumber < this.academicWeekConfig.academicStartWeek) {
      return `Week ${weekNumber} (Pre-Academic)`;
    }
    
    // After academic year ends
    if (weekNumber > this.academicWeekConfig.academicEndWeek) {
      return `Week ${weekNumber} (Summer Recess)`;
    }

    // Determine semester
    if (weekNumber >= 2 && weekNumber <= 25) {
      return `Week ${weekNumber} (Semester 1 - Academic Week ${academicWeek})`;
    } else if (weekNumber >= 29 && weekNumber <= 50) {
      const semester2Start = 29;
      const semester2Week = weekNumber - semester2Start + 1;
      return `Week ${weekNumber} (Semester 2 - Academic Week ${semester2Week})`;
    }

    return `Week ${weekNumber} (Academic Week ${academicWeek})`;
  }

  getAcademicProgress(): number {
    const { academicStartWeek, academicEndWeek, currentWeek } = this.academicWeekConfig;
    
    if (currentWeek < academicStartWeek) return 0;
    if (currentWeek > academicEndWeek) return 100;
    
    const totalAcademicWeeks = academicEndWeek - academicStartWeek + 1;
    const completedWeeks = currentWeek - academicStartWeek + 1;
    
    return Math.round((completedWeeks / totalAcademicWeeks) * 100);
  }

  isCurrentWeek(weekNumber: number): boolean {
    return weekNumber === this.academicWeekConfig.currentWeek;
  }

  isAcademicWeek(weekNumber: number): boolean {
    return weekNumber >= this.academicWeekConfig.academicStartWeek && 
           weekNumber <= this.academicWeekConfig.academicEndWeek;
  }

  navigateToWeek(weekNumber: number): void {
    if (weekNumber >= 1 && weekNumber <= this.academicWeekConfig.totalWeeks) {
      this.selectedWeek = weekNumber;
      this.filterSessionsByWeek();
      
      // Emit week change event
      this.weekChange.emit({
        weekNumber,
        isAcademicWeek: this.isAcademicWeek(weekNumber),
        weekLabel: this.getWeekLabel(weekNumber)
      });
    }
  }

  navigateToPreviousWeek(): void {
    if (this.selectedWeek > 1) {
      this.navigateToWeek(this.selectedWeek - 1);
    }
  }

  navigateToNextWeek(): void {
    if (this.selectedWeek < this.academicWeekConfig.totalWeeks) {
      this.navigateToWeek(this.selectedWeek + 1);
    }
  }

  navigateToCurrentWeek(): void {
    this.navigateToWeek(this.academicWeekConfig.currentWeek);
  }

  private filterSessionsByWeek(): void {
    // Filter sessions based on selected week
    // For now, show all sessions if no week filtering is implemented
    // You can extend this to filter by session.weekNumber
    this.filteredSessions = this.sessions.filter(session => {
      // If session has a weekNumber, filter by it
      if (session.weekNumber !== undefined) {
        return session.weekNumber === this.selectedWeek;
      }
      // Otherwise, show all sessions (recurring sessions)
      return true;
    });
  }

  async showAcademicWeekConfigModal(): Promise<void> {
    const alert = await this.alertController.create({
      header: 'Configure Academic Year',
      subHeader: 'Set your academic year week range',
      inputs: [
        {
          name: 'startWeek',
          type: 'number',
          placeholder: 'Start Week (1-52)',
          value: this.academicWeekConfig.academicStartWeek,
          min: 1,
          max: 52
        },
        {
          name: 'endWeek',
          type: 'number',
          placeholder: 'End Week (1-52)',
          value: this.academicWeekConfig.academicEndWeek,
          min: 1,
          max: 52
        }
      ],
      buttons: [
        {
          text: 'Cancel',
          role: 'cancel'
        },
        {
          text: 'Save',
          handler: (data) => {
            const startWeek = parseInt(data.startWeek);
            const endWeek = parseInt(data.endWeek);
            
            if (startWeek >= 1 && startWeek <= 52 && endWeek >= 1 && endWeek <= 52 && startWeek < endWeek) {
              this.updateAcademicWeekConfig({ academicStartWeek: startWeek, academicEndWeek: endWeek });
              return true;
            }
            return false;
          }
        }
      ]
    });

    await alert.present();
  }

  private updateAcademicWeekConfig(config: Partial<AcademicWeekConfig>): void {
    this.academicWeekConfig = { ...this.academicWeekConfig, ...config };
    this.saveAcademicWeekConfig();
    this.filterSessionsByWeek();
  }

  private saveAcademicWeekConfig(): void {
    const customWeekLabelsObject: { [key: string]: string } = {};
    this.academicWeekConfig.customWeekLabels.forEach((value, key) => {
      customWeekLabelsObject[key.toString()] = value;
    });
    
    const configToSave = {
      ...this.academicWeekConfig,
      customWeekLabels: customWeekLabelsObject
    };
    
    localStorage.setItem('timetableGridAcademicWeekConfig', JSON.stringify(configToSave));
  }

  private loadAcademicWeekConfig(): void {
    const saved = localStorage.getItem('timetableGridAcademicWeekConfig');
    if (saved) {
      try {
        const config = JSON.parse(saved);
        this.academicWeekConfig = {
          ...this.academicWeekConfig,
          ...config,
          currentWeek: this.getCurrentWeekNumber()
        };
        
        if (config.customWeekLabels) {
          this.academicWeekConfig.customWeekLabels = new Map();
          Object.keys(config.customWeekLabels).forEach(key => {
            this.academicWeekConfig.customWeekLabels.set(parseInt(key), config.customWeekLabels[key]);
          });
        }
      } catch (error) {
        console.error('Error loading academic week config:', error);
      }
    }
  }

  private setDefaultWeekLabels(): void {
    if (this.academicWeekConfig.customWeekLabels.size === 0) {
      // MUT Academic Calendar 2025 specific labels
      this.academicWeekConfig.customWeekLabels.set(1, 'New Year Holiday');
      this.academicWeekConfig.customWeekLabels.set(2, 'University Opens (06 Jan)');
      this.academicWeekConfig.customWeekLabels.set(3, 'Academic Staff Returns (13 Jan)');
      this.academicWeekConfig.customWeekLabels.set(5, 'Registration Week');
      this.academicWeekConfig.customWeekLabels.set(7, 'Lectures Commence (10 Feb)');
      this.academicWeekConfig.customWeekLabels.set(13, 'End of 1st Term (28 Mar)');
      this.academicWeekConfig.customWeekLabels.set(14, 'April Recess');
      this.academicWeekConfig.customWeekLabels.set(15, '2nd Term Begins (07 Apr)');
      this.academicWeekConfig.customWeekLabels.set(17, 'Graduation Week');
      this.academicWeekConfig.customWeekLabels.set(20, 'Study Break (14-19 May)');
      this.academicWeekConfig.customWeekLabels.set(21, '1st Semester Exams Begin');
      this.academicWeekConfig.customWeekLabels.set(24, '1st Semester Exams End');
      this.academicWeekConfig.customWeekLabels.set(25, 'Supplementary Exams');
      this.academicWeekConfig.customWeekLabels.set(26, 'Mid-Year Break');
      this.academicWeekConfig.customWeekLabels.set(27, 'Mid-Year Break');
      this.academicWeekConfig.customWeekLabels.set(28, 'Mid-Year Break');
      this.academicWeekConfig.customWeekLabels.set(29, '2nd Semester Registration');
      this.academicWeekConfig.customWeekLabels.set(30, '2nd Semester Begins');
      this.academicWeekConfig.customWeekLabels.set(39, 'End of 3rd Term (19 Sep)');
      this.academicWeekConfig.customWeekLabels.set(40, '4th Term Begins (29 Sep)');
      this.academicWeekConfig.customWeekLabels.set(41, 'Annual Exams Begin');
      this.academicWeekConfig.customWeekLabels.set(43, 'Annual Exams End');
      this.academicWeekConfig.customWeekLabels.set(44, 'Study Break (28 Oct - 02 Nov)');
      this.academicWeekConfig.customWeekLabels.set(45, '2nd Semester Exams Begin');
      this.academicWeekConfig.customWeekLabels.set(47, '2nd Semester Exams End');
      this.academicWeekConfig.customWeekLabels.set(48, '2nd Semester Supplementary');
      this.academicWeekConfig.customWeekLabels.set(50, 'University Closes (12 Dec)');
      this.academicWeekConfig.customWeekLabels.set(51, 'Summer Recess');
      this.academicWeekConfig.customWeekLabels.set(52, 'Summer Recess');
    }
  }

  async addCustomWeekLabel(): Promise<void> {
    const alert = await this.alertController.create({
      header: 'Add Custom Week Label',
      inputs: [
        {
          name: 'weekNumber',
          type: 'number',
          placeholder: 'Week Number (1-52)',
          min: 1,
          max: 52
        },
        {
          name: 'label',
          type: 'text',
          placeholder: 'Custom Label (e.g., "Orientation Week")'
        }
      ],
      buttons: [
        {
          text: 'Cancel',
          role: 'cancel'
        },
        {
          text: 'Add',
          handler: (data) => {
            const weekNumber = parseInt(data.weekNumber);
            const label = data.label?.trim();
            
            if (weekNumber >= 1 && weekNumber <= 52 && label) {
              this.academicWeekConfig.customWeekLabels.set(weekNumber, label);
              this.saveAcademicWeekConfig();
              this.showSuccessToast(`Custom label added for week ${weekNumber}`);
              return true;
            }
            return false;
          }
        }
      ]
    });

    await alert.present();
  }

  private async showSuccessToast(message: string): Promise<void> {
    const toast = await this.toastController.create({
      message,
      duration: 2000,
      position: 'top',
      color: 'success'
    });
    await toast.present();
  }

  // Enhanced Visual Representation Methods
  getWeekTypeColor(weekNumber: number): string {
    if (this.academicWeekConfig.examWeeks.includes(weekNumber)) {
      return '#eb445a'; // Red for exams
    }
    if (this.academicWeekConfig.semesterBreakWeeks.includes(weekNumber)) {
      return '#ffc409'; // Yellow for breaks
    }
    if (this.isAcademicWeek(weekNumber)) {
      if (weekNumber >= 2 && weekNumber <= 25) {
        return '#4c8dff'; // Blue for Semester 1
      } else if (weekNumber >= 29 && weekNumber <= 50) {
        return '#2dd36f'; // Green for Semester 2
      }
    }
    return '#92949c'; // Gray for non-academic
  }

  getSemesterSegments(): Array<{start: number, end: number, label: string, color: string}> {
    return [
      {
        start: 1,
        end: 1,
        label: 'Pre-Academic',
        color: '#92949c'
      },
      {
        start: 2,
        end: 13,
        label: 'Semester 1 - Term 1',
        color: '#4c8dff'
      },
      {
        start: 14,
        end: 14,
        label: 'April Break',
        color: '#ffc409'
      },
      {
        start: 15,
        end: 20,
        label: 'Semester 1 - Term 2',
        color: '#4c8dff'
      },
      {
        start: 21,
        end: 25,
        label: 'S1 Exams',
        color: '#eb445a'
      },
      {
        start: 26,
        end: 28,
        label: 'Mid-Year Break',
        color: '#ffc409'
      },
      {
        start: 29,
        end: 39,
        label: 'Semester 2 - Term 3',
        color: '#2dd36f'
      },
      {
        start: 40,
        end: 40,
        label: 'Break',
        color: '#ffc409'
      },
      {
        start: 41,
        end: 43,
        label: 'Annual Exams',
        color: '#eb445a'
      },
      {
        start: 44,
        end: 44,
        label: 'Study Break',
        color: '#ffc409'
      },
      {
        start: 45,
        end: 50,
        label: 'S2 Term 4 & Exams',
        color: '#2dd36f'
      },
      {
        start: 51,
        end: 52,
        label: 'Summer Recess',
        color: '#92949c'
      }
    ];
  }

  getWeekPosition(weekNumber: number): number {
    return ((weekNumber - 1) / 52) * 100;
  }

  getCurrentPhase(): {name: string, color: string, description: string} {
    const week = this.academicWeekConfig.currentWeek;
    
    if (week >= 21 && week <= 25) {
      return {
        name: '1st Semester Exams',
        color: '#eb445a',
        description: 'Examination period for first semester modules'
      };
    } else if (week >= 41 && week <= 43) {
      return {
        name: 'Annual Programme Exams',
        color: '#eb445a',
        description: 'Examination period for annual programme modules'
      };
    } else if (week >= 45 && week <= 49) {
      return {
        name: '2nd Semester Exams',
        color: '#eb445a',
        description: 'Examination period for second semester modules'
      };
    } else if (this.academicWeekConfig.semesterBreakWeeks.includes(week)) {
      return {
        name: 'Academic Break',
        color: '#ffc409',
        description: 'Non-teaching period - recess time'
      };
    } else if (week >= 2 && week <= 25) {
      return {
        name: 'Semester 1',
        color: '#4c8dff',
        description: 'First semester teaching period'
      };
    } else if (week >= 29 && week <= 50) {
      return {
        name: 'Semester 2',
        color: '#2dd36f',
        description: 'Second semester teaching period'
      };
    } else {
      return {
        name: 'Non-Academic Period',
        color: '#92949c',
        description: 'Outside the academic calendar'
      };
    }
  }

  getUpcomingMilestones(): Array<{week: number, label: string, daysAway: number}> {
    const currentWeek = this.academicWeekConfig.currentWeek;
    const milestones = [
      { week: 7, label: 'Lectures Commence' },
      { week: 13, label: 'End of 1st Term' },
      { week: 17, label: 'Graduation Week' },
      { week: 21, label: '1st Semester Exams Begin' },
      { week: 26, label: 'Mid-Year Break Starts' },
      { week: 29, label: '2nd Semester Begins' },
      { week: 41, label: 'Annual Exams Begin' },
      { week: 45, label: '2nd Semester Exams Begin' },
      { week: 50, label: 'University Closes' }
    ];

    return milestones
      .filter(m => m.week > currentWeek)
      .slice(0, 3)
      .map(m => ({
        ...m,
        daysAway: (m.week - currentWeek) * 7
      }));
  }

  // Alternative Visual Representation Methods
  getCalendarGrid(): Array<Array<{week: number, label: string, color: string, isCurrentWeek: boolean}>> {
    const grid = [];
    let week = 1;
    
    // Create a 13x4 grid (52 weeks = 13 rows × 4 columns)
    for (let row = 0; row < 13; row++) {
      const currentRow = [];
      for (let col = 0; col < 4; col++) {
        if (week <= 52) {
          currentRow.push({
            week,
            label: this.getShortWeekLabel(week),
            color: this.getWeekTypeColor(week),
            isCurrentWeek: week === this.academicWeekConfig.currentWeek
          });
          week++;
        }
      }
      grid.push(currentRow);
    }
    return grid;
  }

  getEnhancedCalendarGrid(): Array<Array<{
    week: number, 
    dayOfMonth: number,
    color: string, 
    isCurrentWeek: boolean,
    isAcademicWeek: boolean,
    isExamWeek: boolean,
    isBreakWeek: boolean,
    typeIndicator: string,
    fullLabel: string
  }>> {
    const grid = [];
    const year = 2025;
    const startDate = new Date(year, 0, 1); // January 1, 2025
    
    // Create 52 weeks, 7 days each
    for (let week = 1; week <= 52; week++) {
      const weekRow = [];
      for (let day = 0; day < 7; day++) {
        const currentDate = new Date(startDate);
        currentDate.setDate(startDate.getDate() + ((week - 1) * 7) + day);
        
        const isCurrentWeek = week === this.academicWeekConfig.currentWeek;
        const isAcademicWeek = this.isAcademicWeek(week);
        const isExamWeek = this.academicWeekConfig.examWeeks.includes(week);
        const isBreakWeek = this.academicWeekConfig.semesterBreakWeeks.includes(week);
        
        let typeIndicator = '';
        if (isExamWeek) typeIndicator = 'E';
        else if (isBreakWeek) typeIndicator = 'B';
        else if (isAcademicWeek) typeIndicator = 'A';
        
        weekRow.push({
          week,
          dayOfMonth: currentDate.getDate(),
          color: this.getWeekTypeColor(week),
          isCurrentWeek,
          isAcademicWeek,
          isExamWeek,
          isBreakWeek,
          typeIndicator,
          fullLabel: this.getWeekLabel(week) + ' - ' + currentDate.toDateString()
        });
      }
      grid.push(weekRow);
    }
    return grid;
  }

  getShortWeekLabel(weekNumber: number): string {
    if (this.academicWeekConfig.examWeeks.includes(weekNumber)) {
      return 'EXAM';
    }
    if (this.academicWeekConfig.semesterBreakWeeks.includes(weekNumber)) {
      return 'BREAK';
    }
    if (weekNumber >= 2 && weekNumber <= 25) {
      return 'S1';
    } else if (weekNumber >= 29 && weekNumber <= 50) {
      return 'S2';
    }
    return 'OFF';
  }

  getRadialCalendar(): Array<{week: number, angle: number, radius: number, color: string, label: string}> {
    const weeks = [];
    for (let week = 1; week <= 52; week++) {
      const angle = (week - 1) * (360 / 52); // Distribute evenly around circle
      const radius = this.isAcademicWeek(week) ? 80 : 60; // Academic weeks farther out
      weeks.push({
        week,
        angle,
        radius,
        color: this.getWeekTypeColor(week),
        label: this.getShortWeekLabel(week)
      });
    }
    return weeks;
  }

  getSpiralCalendar(): Array<{week: number, x: number, y: number, color: string, size: number}> {
    const spiral = [];
    const centerX = 150;
    const centerY = 150;
    
    for (let week = 1; week <= 52; week++) {
      const angle = (week - 1) * 0.3; // Spiral growth rate
      const radius = 20 + (week - 1) * 2; // Expanding spiral
      const x = centerX + radius * Math.cos(angle);
      const y = centerY + radius * Math.sin(angle);
      const size = this.academicWeekConfig.examWeeks.includes(week) ? 12 : 
                   this.isAcademicWeek(week) ? 10 : 8;
      
      spiral.push({
        week,
        x,
        y,
        color: this.getWeekTypeColor(week),
        size
      });
    }
    return spiral;
  }

  getCalendarHeatmap(): Array<Array<{week: number, value: number, color: string, date: Date}>> {
    const heatmap = [];
    const startDate = new Date(2025, 0, 1); // January 1, 2025
    
    // Create a 7x52 grid (7 days × 52 weeks)
    for (let day = 0; day < 7; day++) {
      const currentRow = [];
      for (let week = 1; week <= 52; week++) {
        const currentDate = new Date(startDate);
        currentDate.setDate(startDate.getDate() + ((week - 1) * 7) + day);
        
        // Calculate "intensity" based on week type
        let value = 0;
        if (this.academicWeekConfig.examWeeks.includes(week)) value = 4;
        else if (this.academicWeekConfig.semesterBreakWeeks.includes(week)) value = 2;
        else if (this.isAcademicWeek(week)) value = 3;
        else value = 1;
        
        currentRow.push({
          week,
          value,
          color: this.getWeekTypeColor(week),
          date: currentDate
        });
      }
      heatmap.push(currentRow);
    }
    return heatmap;
  }

  getGanttChart(): Array<{id: string, name: string, start: number, end: number, color: string, type: string}> {
    return [
      {
        id: 'pre-academic',
        name: 'Pre-Academic Period',
        start: 1,
        end: 1,
        color: '#92949c',
        type: 'preparation'
      },
      {
        id: 'semester1-term1',
        name: 'Semester 1 - Term 1',
        start: 2,
        end: 13,
        color: '#4c8dff',
        type: 'teaching'
      },
      {
        id: 'april-break',
        name: 'April Recess',
        start: 14,
        end: 14,
        color: '#ffc409',
        type: 'break'
      },
      {
        id: 'semester1-term2',
        name: 'Semester 1 - Term 2',
        start: 15,
        end: 20,
        color: '#4c8dff',
        type: 'teaching'
      },
      {
        id: 's1-exams',
        name: '1st Semester Exams',
        start: 21,
        end: 25,
        color: '#eb445a',
        type: 'exams'
      },
      {
        id: 'midyear-break',
        name: 'Mid-Year Break',
        start: 26,
        end: 28,
        color: '#ffc409',
        type: 'break'
      },
      {
        id: 'semester2-term3',
        name: 'Semester 2 - Term 3',
        start: 29,
        end: 39,
        color: '#2dd36f',
        type: 'teaching'
      },
      {
        id: 'term-break',
        name: 'Term Break',
        start: 40,
        end: 40,
        color: '#ffc409',
        type: 'break'
      },
      {
        id: 'annual-exams',
        name: 'Annual Programme Exams',
        start: 41,
        end: 43,
        color: '#eb445a',
        type: 'exams'
      },
      {
        id: 'study-break',
        name: 'Study Break',
        start: 44,
        end: 44,
        color: '#ffc409',
        type: 'break'
      },
      {
        id: 'semester2-term4',
        name: 'Semester 2 - Term 4 & Exams',
        start: 45,
        end: 50,
        color: '#2dd36f',
        type: 'teaching'
      },
      {
        id: 'summer-recess',
        name: 'Summer Recess',
        start: 51,
        end: 52,
        color: '#92949c',
        type: 'break'
      }
    ];
  }

  onCalendarViewChange(event: any): void {
    this.calendarViewMode = event.detail.value;
  }

  // Method to open academic calendar upload
  async openCalendarUpload() {
    const modal = await this.modalController.create({
      component: AcademicCalendarUploadComponent,
      cssClass: 'calendar-upload-modal'
    });

    modal.onDidDismiss().then((result) => {
      if (result.data && result.data.calendarData) {
        this.applyUploadedCalendar(result.data.calendarData);
      }
    });

    return await modal.present();
  }

  // Method to apply uploaded calendar data
  private applyUploadedCalendar(calendarData: AcademicCalendarData) {
    try {
      // Store the uploaded calendar data
      this.mutAcademicCalendar2025 = calendarData;
      
      // Update academic week configuration based on new calendar
      this.updateAcademicWeekConfigFromCalendar(calendarData);
      
      // Update academic weeks array
      this.updateAcademicWeeksFromCalendar();
      
      // Refresh the display
      this.filterSessionsByWeek();
      this.cdr.detectChanges();
      
      this.showToast('Academic calendar updated successfully!', 'success');
    } catch (error) {
      console.error('Error applying uploaded calendar:', error);
      this.showToast('Error applying calendar data. Please check the format.', 'danger');
    }
  }

  // Helper method to update academic week config from calendar data
  private updateAcademicWeekConfigFromCalendar(calendarData: AcademicCalendarData) {
    const allWeeks = this.extractWeeksFromCalendar(calendarData);
    
    if (allWeeks.length > 0) {
      const weekNumbers = allWeeks.map(w => w.weekNumber).sort((a, b) => a - b);
      
      // Update the academic week configuration
      this.academicWeekConfig = {
        ...this.academicWeekConfig,
        academicStartWeek: Math.min(...weekNumbers),
        academicEndWeek: Math.max(...weekNumbers),
        currentWeek: this.getCurrentWeekNumber(),
        totalWeeks: 52
      };
      
      // Update custom week labels
      this.updateCustomWeekLabels(allWeeks);
      
      // Save the configuration
      this.saveAcademicWeekConfig();
    }
  }

  // Extract all weeks from calendar data
  private extractWeeksFromCalendar(calendarData: AcademicCalendarData): any[] {
    // The weeks are stored directly in the calendar data, not in terms
    return calendarData.weeks.map(week => ({
      weekNumber: week.weekNumber,
      startDate: week.startDate,
      endDate: week.endDate,
      type: week.type,
      label: week.label,
      events: week.events || []
    }));
  }

  // Update custom week labels from calendar weeks
  private updateCustomWeekLabels(weeks: any[]) {
    const customLabels = new Map<number, string>();
    
    weeks.forEach(week => {
      if (week.label && week.label !== `Week ${week.weekNumber}`) {
        customLabels.set(week.weekNumber, week.label);
      }
      
      // Add event labels
      if (week.events && week.events.length > 0) {
        const eventLabels = week.events.map((e: any) => e.name).join(', ');
        const existingLabel = customLabels.get(week.weekNumber);
        const finalLabel = existingLabel ? `${existingLabel} - ${eventLabels}` : eventLabels;
        customLabels.set(week.weekNumber, finalLabel);
      }
    });
    
    this.academicWeekConfig.customWeekLabels = customLabels;
  }

  // Method to update academic weeks from calendar
  private updateAcademicWeeksFromCalendar() {
    // Regenerate academic weeks array based on the new calendar
    // This will update week numbers, types, and special events
    this.generateAcademicWeeksFromCalendar();
  }

  // Generate academic weeks from calendar data
  private generateAcademicWeeksFromCalendar() {
    this.academicWeeks = [];
    
    if (this.mutAcademicCalendar2025 && this.mutAcademicCalendar2025.weeks) {
      // Use the weeks directly from the calendar data
      this.academicWeeks = this.mutAcademicCalendar2025.weeks.map(week => ({
        weekNumber: week.weekNumber,
        startDate: new Date(week.startDate),
        endDate: new Date(week.endDate),
        type: week.type || 'academic',
        label: week.label || `Week ${week.weekNumber}`,
        events: week.events || []
      }));
    }
  }

  // Helper method to show toast messages
  private async showToast(message: string, color: string) {
    const toast = await this.toastController.create({
      message,
      duration: 3000,
      color
    });
    toast.present();
  }
}<|MERGE_RESOLUTION|>--- conflicted
+++ resolved
@@ -2,10 +2,6 @@
 import { CommonModule } from '@angular/common';
 import { IonicModule } from '@ionic/angular';
 import { FormsModule } from '@angular/forms';
-<<<<<<< HEAD
-import { AlertController, ToastController, ModalController } from '@ionic/angular';
-import { AcademicCalendarUploadComponent, AcademicCalendarData } from '../academic-calendar-upload/academic-calendar-upload.component';
-=======
 import { Firestore, collection, getDocs } from '@angular/fire/firestore';
 import { Observable } from 'rxjs';
 
@@ -20,7 +16,8 @@
   modules: Module[];
   [key: string]: any;
 }
->>>>>>> c04846f1
+import { AlertController, ToastController, ModalController } from '@ionic/angular';
+import { AcademicCalendarUploadComponent, AcademicCalendarData } from '../academic-calendar-upload/academic-calendar-upload.component';
 
 export interface TimeSlot {
   id: number;
@@ -176,23 +173,19 @@
   dragGhost: HTMLElement | null = null;
 
   constructor(
+    
     private cdr: ChangeDetectorRef,
-<<<<<<< HEAD
+    private firestore: Firestore
+  ,
     private alertController: AlertController,
     private toastController: ToastController,
     private modalController: ModalController
   ) { }
 
-  ngOnInit() {
+  async ngOnInit() {
     // Initialize academic week configuration
     this.initializeAcademicWeeks();
     
-=======
-    private firestore: Firestore
-  ) { }
-
-  async ngOnInit() {
->>>>>>> c04846f1
     // No mock data generation - use only provided sessions
     await this.fetchFilterOptions();
     this.updateSessionTracker();
@@ -306,14 +299,9 @@
   }
 
   getFilteredSessions() {
-<<<<<<< HEAD
     // Start with week-filtered sessions instead of all sessions
     let filtered = [...this.filteredSessions];
-    
-=======
-    let filtered = [...this.sessions];
-
->>>>>>> c04846f1
+
     if (this.viewFilters.venue) {
       filtered = filtered.filter(s => s.venue === this.viewFilters.venue);
     }
