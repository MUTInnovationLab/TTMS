--- conflicted
+++ resolved
@@ -16,45 +16,11 @@
 import { AddUserComponent } from '../components/add-user/add-user.component';
 import { BulkUploadLecturersComponent } from '../components/bulk-upload-lecturers/bulk-upload-lecturers.component';
 import { LecturerService } from '../services/Entity Management Services/lecturer.service';
-<<<<<<< HEAD
-import { AuthService } from '../services/Authentication Services/auth.service';
-import { UserService, DepartmentInfo, DepartmentStats } from '../services/Authentication Services/user.service';
-=======
 import { BulkUploadModulesComponent } from '../components/bulk-upload-modules/bulk-upload-modules.component';
 import { ModuleService, Module } from '../services/Entity Management Services/module.service';
 import { AddModuleComponent } from '../components/add-module/add-module.component';
-
-interface SessionForGrid {
-  id: number;
-  moduleId: number;
-  moduleName: string;
-  day: string;
-  timeSlot: string;
-  venueId: string; // Changed from number to string
-  venue: string;
-  lecturerId: number;
-  lecturer: string;
-  groupId: number;
-  group: string;
-  hasConflict: boolean;
-}
-
-interface SessionForm {
-  moduleId: number;
-  moduleName: string;
-  venueId: string; // Changed from number to string
-  venue: string;
-  lecturerId: number;
-  lecturer: string;
-  groupId: number;
-  group: string;
-  day: string;
-  timeSlot: string;
-  category: string;
-  notes: string;
-  departmentId: number;
-}
->>>>>>> 226455ee
+import { AuthService } from '../services/Authentication Services/auth.service';
+import { UserService, DepartmentInfo, DepartmentStats } from '../services/Authentication Services/user.service';
 
 @Component({
   selector: 'app-hod-dash',
@@ -391,12 +357,9 @@
     private venueService: VenueService,
     private lecturerService: LecturerService,
     private toastController: ToastController,
-<<<<<<< HEAD
+    private moduleService: ModuleService,
     private authService: AuthService,
     private userService: UserService // Add UserService injection
-=======
-    private moduleService: ModuleService
->>>>>>> 226455ee
   ) {
     console.log('HodDashPage constructor');
   }
